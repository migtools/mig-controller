--- conflicted
+++ resolved
@@ -243,12 +243,9 @@
 		return nil
 	}
 
-<<<<<<< HEAD
 	// forces velero to select namespaces as part of the backup
 	t.addLabelsToNamespace()
 
-=======
->>>>>>> 787842ee
 	// Run initial Backup if this is not a stage
 	// The initial backup captures the state of the applications on the source
 	// cluster while explicity setting `includePersistentVolumes` value to
@@ -295,8 +292,6 @@
 	// by restic. This is useful for knowing whether or not we need to create
 	// staging pods
 	err, resticAnnotationCount := t.annotateStorageResources()
-<<<<<<< HEAD
-=======
 	if err != nil {
 		log.Trace(err)
 		return err
@@ -304,22 +299,11 @@
 
 	// Check if stage pods are created and running
 	created, err := t.areStagePodsCreated(resticAnnotationCount)
->>>>>>> 787842ee
-	if err != nil {
-		log.Trace(err)
-		return err
-	}
-
-<<<<<<< HEAD
-	// Check if stage pods are created and running
-	created, err := t.areStagePodsCreated(resticAnnotationCount)
-	if err != nil {
-		log.Trace(err)
-		return err
-	}
-
-=======
->>>>>>> 787842ee
+	if err != nil {
+		log.Trace(err)
+		return err
+	}
+
 	// If all stage pods are created and running OR there are no stage pods we
 	// need to create, continue
 	if created {
@@ -430,7 +414,6 @@
 		return nil
 	default:
 		t.Phase.Set(StageRestoreStarted)
-<<<<<<< HEAD
 		return nil
 	}
 	t.Phase.Set(StageRestoreCompleted)
@@ -452,64 +435,6 @@
 			return err
 		}
 		return nil
-	}
-
-	// Final Restore if not a stage
-	if !t.stage() {
-		err = t.ensureFinalRestore()
-=======
-		return nil
-	}
-	t.Phase.Set(StageRestoreCompleted)
-
-	deleted, err := t.areStagePodsDeleted()
-	if err != nil {
-		log.Trace(err)
-		return err
-	}
-
-	if deleted {
-		t.Phase.Set(DeleteStagePodsCompleted)
-	} else {
-		t.Phase.Set(DeleteStagePodsStarted)
-		// Remove staging pods on source and destination cluster
-		err = t.removeStagePods()
->>>>>>> 787842ee
-		if err != nil {
-			log.Trace(err)
-			return err
-		}
-<<<<<<< HEAD
-		switch t.FinalRestore.Status.Phase {
-		case velero.RestorePhaseCompleted:
-			t.Phase.Set(FinalRestoreCompleted)
-		case velero.RestorePhaseFailedValidation:
-			t.addErrors(t.FinalRestore.Status.ValidationErrors)
-			t.Phase.Set(FinalRestoreFailed)
-			return nil
-		case velero.RestorePhasePartiallyFailed:
-			reason := fmt.Sprintf(
-				"Restore: %s/%s partially failed.",
-				t.FinalRestore.Namespace,
-				t.FinalRestore.Name)
-			t.addErrors([]string{reason})
-			t.Phase.Set(FinalRestoreFailed)
-			return nil
-		case velero.RestorePhaseFailed:
-			reason := fmt.Sprintf(
-				"Restore: %s/%s failed.",
-				t.FinalRestore.Namespace,
-				t.FinalRestore.Name)
-			t.addErrors([]string{reason})
-			t.Phase.Set(FinalRestoreFailed)
-			return nil
-		default:
-			t.Phase.Set(FinalRestoreStarted)
-			return nil
-		}
-=======
-		return nil
->>>>>>> 787842ee
 	}
 	t.Phase.Set(FinalRestoreCompleted)
 
