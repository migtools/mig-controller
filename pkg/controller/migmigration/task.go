--- conflicted
+++ resolved
@@ -227,7 +227,6 @@
 var RollbackItinerary = Itinerary{
 	Name: "Rollback",
 	Phases: []Phase{
-<<<<<<< HEAD
 		{Name: Rollback, Step: StepFinal},
 		{Name: DeleteBackups, Step: StepFinal},
 		{Name: DeleteRestores, Step: StepFinal},
@@ -238,18 +237,6 @@
 		{Name: EnsureMigratedDeleted, Step: StepFinal},
 		{Name: UnQuiesceSrcApplications, Step: StepFinal},
 		{Name: Completed, Step: StepFinal},
-=======
-		{Name: Rollback, Step: StepCleanup},
-		{Name: DeleteBackups, Step: StepCleanup},
-		{Name: DeleteRestores, Step: StepCleanup},
-		{Name: DeleteRegistries, Step: StepCleanup},
-		{Name: EnsureStagePodsDeleted, Step: StepCleanup},
-		{Name: EnsureAnnotationsDeleted, Step: StepCleanup, any: HasPVs | HasISs},
-		{Name: DeleteMigrated, Step: StepCleanup},
-		{Name: EnsureMigratedDeleted, Step: StepCleanup},
-		{Name: UnQuiesceApplications, Step: StepCleanup},
-		{Name: Completed, Step: StepCleanup},
->>>>>>> baca68a3
 	},
 }
 
